
## ++ktools tech
<<<<<<< HEAD
   - homesec: last touches coming up in wrong timezone
=======
   - webdock
>>>>>>> b44397a2
   - ~all docker tests fail on blue
   - review non-doc TODO's
   - re-confirm virgin build process
     - (pi2) :everything didn't run :prep
     - (pi2) wrong perms for some py sys libs; fix umask on initial sudo'd pip?
     - ? chmod 444 /sys/class/dmi/id/product_uuid
   - make e -> make all ?
   - linting?

## pending webdock
   - fix party (/ulb, tplink->hc)

## treasure hunt
   - A's idea about several analytics collectors- prominantly document #1,
     subtlely document #2, and really hide #3 (dns query only?).  encourage
     code reviews, and make ppl think about foss security.

## ++ktools prose
   - review all doc TODO's
   - makefiles- lots of explanations and intros
   - general wisdom: lots of writing
   - overall spellcheck and markdown linting

## General
   - new name for ktools ?  (kcore?  kdev?  Mauveine?  #8D029B)
     A: kwisdom/kwizdom?  (nb with k*: confusion w/ kuberneties)
     kwizmet ?

## ---------- MILESTONE: ready for peer review ...?

## deferred homectrl related
   - change homesec clients to use k_auth rather than kmc
   - h/control:ext -> hc.py (needs kcore in webdock, which probably means conversion to ktools-based build)
   - add RPi.GPIO (i.e. buttons) to circuitpy_sim and kcore/gpio
   - graphical interface for inputs and outputs
   - homectrl remote update (?)

## Other
   - keymaster: add last used key date
   - bashlib ?
   - search for things that need to be rebound / updated to new ktools interfaces (e.g. art-projects)<|MERGE_RESOLUTION|>--- conflicted
+++ resolved
@@ -1,10 +1,7 @@
 
 ## ++ktools tech
-<<<<<<< HEAD
    - homesec: last touches coming up in wrong timezone
-=======
    - webdock
->>>>>>> b44397a2
    - ~all docker tests fail on blue
    - review non-doc TODO's
    - re-confirm virgin build process
